--- conflicted
+++ resolved
@@ -20,13 +20,9 @@
 from utils import Config
 
 
-<<<<<<< HEAD
-# logging step should be different than gradient_update_step (also, logging states should have a different step)
-# check emulator sometimes it resets (generally, have a mechanism for resetting a worker when something fails)
-=======
 # one idea is to have multiple agents that have different architectures with shared components, e.g. some use continuous
 #     and some discrete actions
->>>>>>> 8d3da2c8
+# check emulator sometimes it resets (generally, have a mechanism for resetting a worker when something fails)
 # add action resolution parameter
 # add an off policy buffer and add similar actions
 # create a dependency yaml file
@@ -69,13 +65,6 @@
             self.build_model(input_shape)
             rl_model.load_weights(save_to_path)
 
-<<<<<<< HEAD
-    def log_episode(self, states, actions, step):
-        action = actions[0]
-        states[0][max(action[1] - 4, 0):action[1] + 4, max(action[0] - 4, 0): action[0] + 4, :] = [255, 0, 0]
-        # how come here i don't need to use self.summary_writer??
-        tf.summary.image('episode', states[0:1], step)
-=======
     def on_episode_gradient_computed(self, loss, gradient, state_history,
                                      realized_action_history, reward_history) -> None:
         self.mean_episode_reward.update_state(sum(reward_history))
@@ -100,7 +89,6 @@
             state_history[0][max(action[1] - 4, 0):action[1] + 4, max(action[0] - 4, 0): action[0] + 4, :] = [255, 0, 0]
             # how come here i don't need to use self.summary_writer??
             tf.summary.image('episode', state_history[0:1], self.step)
->>>>>>> 8d3da2c8
 
     def realize_action(self, action: np.ndarray) -> Tuple[int, int, int]:
         action = int(action)
